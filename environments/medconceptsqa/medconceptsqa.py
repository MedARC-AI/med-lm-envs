from enum import Enum
from typing import Any

import verifiers as vf
from datasets import Dataset, load_dataset
from datasets.utils.logging import disable_progress_bar
from medarc_verifiers.prompts import THINK_XML_SYSTEM_PROMPT, XML_SYSTEM_PROMPT, AnswerFormat
from medarc_verifiers.rewards.multiple_choice_accuracy import multiple_choice_accuracy
from medarc_verifiers.utils.randomize_multiple_choice import randomize_multiple_choice
from verifiers.utils.data_utils import BOXED_SYSTEM_PROMPT, THINK_BOXED_SYSTEM_PROMPT, extract_boxed_answer

<<<<<<< HEAD
disable_progress_bar()  # suppress datasets progress indicators

_VOCAB_CHOICES = ["atc", "icd10cm", "icd10proc", "icd9cm", "icd9proc"]
_LEVEL_CHOICES = ["easy", "hard", "medium"]
_OPTION_LABELS = ("A", "B", "C", "D")
_OPTION_SEPARATORS = (".", ")", ":", "-")
=======
disable_progress_bar()  # suppress datasets mapping progress bar


class Vocab(str, Enum):
    ATC = "atc"
    ICD10CM = "icd10cm"
    ICD10PROC = "icd10proc"
    ICD9CM = "icd9cm"
    ICD9PROC = "icd9proc"
    ICD10CM_SAMPLE = "icd10cm_sample"
    ALL = "all"


class Difficulty(str, Enum):
    EASY = "easy"
    MEDIUM = "medium"
    HARD = "hard"
>>>>>>> 9946b518


def _extract_question_and_options(row: dict) -> tuple[str, dict[str, str]]:
    """Return the stem without embedded options and an ordered map of options."""
    question = row.get("question", "") or ""
    options: dict[str, str] = {}
    for idx, label in enumerate(("A", "B", "C", "D"), start=1):
        value = row.get(f"option{idx}", "")
        if value not in ("", None):
            options[label] = value

    def _looks_like_option(line: str) -> bool:
        candidate = line.strip()
        for label in ("A", "B", "C", "D"):
            for sep in (".", ")", ":", "-"):
                if candidate.startswith(f"{label}{sep}"):
                    return True
        return False

    question_lines = [line for line in question.splitlines() if not _looks_like_option(line)]
    question_stem = "\n".join(question_lines).strip()

    return question_stem, options


def _format_stem_with_options(question: str, options: dict[str, str]) -> str:
    option_block = "\n".join(f"{label}. {text}" for label, text in options.items())
    return f"{question}\n{option_block}".strip()


def _create_few_shot_data(few_shot_set: Dataset, num_few_shot: int, answer_format: AnswerFormat) -> dict[tuple, str]:
    """Create few-shot examples from the dev set, grouped by (vocab, level).
    Args:
        few_shot_set: the dev set to draw few-shot examples from
        num_few_shot: number of few-shot examples to include per (vocab, level) pair
    Returns:
        dict mapping (vocab, level) to concatenated few-shot examples
    """
    few_shot_examples = {}

    for row in few_shot_set:
        key = (row["vocab"], row["level"])
        if key not in few_shot_examples:
            few_shot_examples[key] = []
        question_stem, options = _extract_question_and_options(row)
        formatted_question = _format_stem_with_options(question_stem, options)
        if len(few_shot_examples[key]) < num_few_shot:
            if answer_format == AnswerFormat.XML:
                prompt = f"{formatted_question}\nAnswer: <answer>{row['answer_id']}</answer>\n\n".replace("  ", "")
            elif answer_format == AnswerFormat.BOXED:
                prompt = f"{formatted_question}\nAnswer: \\boxed{{{row['answer_id']}}}\n\n".replace("  ", "")
            else:
                raise ValueError(f"Unsupported answer format: {answer_format=}")
            few_shot_examples[key].append(prompt)

    for key in few_shot_examples:
        few_shot_examples[key] = "".join(few_shot_examples[key])

    return few_shot_examples


def load_environment(
    num_few_shot: int = 4,
    use_think: bool = False,
    vocab: Vocab | str = Vocab.ICD10CM_SAMPLE,
    difficulty: Difficulty | str = Difficulty.EASY,
    shuffle_answers: bool = False,
    shuffle_seed: int | None = 1618,
    answer_format: AnswerFormat | str = AnswerFormat.XML,
) -> vf.Environment:
    """MedConceptsQA multiple-choice evaluation
    - Loads HF 'ofir408/MedConceptsQA' (contains only dev and test split)
    - Builds a prompt per item, with optional few-shot examples from the dev set
    - Scores accuracy by comparing the model's A/B/C/D answer to the gold answer
    - Supports reasoning (use_think=True) or non-reasoning models

    Args:
        num_few_shot: number of few-shot examples to include in the prompt (default: 4)
        use_think: whether to use a ThinkParser and reasoning system prompt (default: False)
        vocab: code vocabulary to subset dataset, if `icd10cm_sample` choses a subsample of
            `icd10cm`, if `all` choses the entire dataset (default: icd10cm_sample)
        difficulty: difficulty level to subset dataset (used in conjunction with vocab).
            Ignored if vocab is `all` (default: easy)
        shuffle_answers: whether to shuffle the answer choices (default: False)
        shuffle_seed: deterministic seed forwarded to the shuffler (default: 1618)
        answer_format: format of the answer in the model's output (default: XML)
    Returns:
        vf.Environment: the single-turn evaluation environment
    """
    vocab = Vocab(vocab) if isinstance(vocab, str) else vocab
    level = Difficulty(difficulty) if isinstance(difficulty, str) else difficulty

    if vocab is Vocab.ALL:
        subset = "all"
    else:
        subset = f"{vocab.value}_{level.value}"

    if vocab == Vocab.ICD10CM_SAMPLE:
        # load only the sample subset, should contain dev and test
        ds = load_dataset("sameedkhan/medconceptsqa-sample_medarc_15k", subset.replace("_sample", ""))
        test = ds["test"]
    else:
        # load the entire dataset, should contain dev and test
        ds = load_dataset("ofir408/MedConceptsQA", subset)
        test = ds["test"]

    # normalize answer_format
    answer_format = AnswerFormat(answer_format) if isinstance(answer_format, str) else answer_format

    if num_few_shot > 0:
        # few-shot examples are chosen based on the `vocab` and `level`
        few_shot_data = _create_few_shot_data(ds["dev"], num_few_shot, answer_format=answer_format)

    def _map(row: dict, idx: int | None = None) -> dict:
        vocab = row["vocab"]
        level = row["level"]
        question_stem, options = _extract_question_and_options(row)
        row_id = row.get("id") or row.get("concept_id") or idx or question_stem
        answer = row["answer_id"]
        few_shot_prompt = few_shot_data.get((vocab, level), "") if num_few_shot > 0 else ""

        if shuffle_answers and answer in options:
            options, answer, _ = randomize_multiple_choice(
                options=options,
                answer_choice=answer,
                seed=shuffle_seed,
                row_id=row_id,
            )

        formatted_question = _format_stem_with_options(question_stem, options)

        full_question = (
            "Answer A, B, C, D according to the answer to this multiple choice question.\n"
            + few_shot_prompt
            + ("\n" if len(few_shot_prompt) > 0 else "")
            + formatted_question
            + "\nAnswer:"
        )
        answer_text = options.get(answer, row.get("answer"))
        info: dict[str, Any] = {"answer_text": answer_text}
        if shuffle_answers:
            info["options"] = options

        return {"question": full_question, "answer": answer, "info": info}

    load_from_cache_file = False if shuffle_answers else True
    mapped = test.map(
        _map,
        with_indices=True,
        remove_columns=test.column_names,
        load_from_cache_file=load_from_cache_file,
    )

    if answer_format == AnswerFormat.XML:
        system_prompt = THINK_XML_SYSTEM_PROMPT if use_think else XML_SYSTEM_PROMPT
        parser_fields = ["think", "answer"] if use_think else ["answer"]
        parser = vf.XMLParser(fields=parser_fields, answer_field="answer")
    elif answer_format == AnswerFormat.BOXED:
        system_prompt = THINK_BOXED_SYSTEM_PROMPT if use_think else BOXED_SYSTEM_PROMPT
        parser = vf.ThinkParser(extract_boxed_answer) if use_think else vf.Parser(extract_boxed_answer)
    else:
        raise ValueError(f"Unsupported answer format: {answer_format=}")

    def accuracy(completion: Any, answer: str, parser: vf.Parser, info: dict | None = None) -> float:
        parsed = parser.parse_answer(completion) or ""
        answer_text = info.get("answer_text", None) if info else None
        is_correct = multiple_choice_accuracy(llm_answer=parsed, answer_letter=answer, answer_text=answer_text)
        return 1.0 if is_correct else 0.0

    rubric = vf.Rubric(funcs=[accuracy], weights=[1.0], parser=parser)

    return vf.SingleTurnEnv(
        eval_dataset=mapped,
        rubric=rubric,
        system_prompt=system_prompt,
        parser=parser,
    )<|MERGE_RESOLUTION|>--- conflicted
+++ resolved
@@ -9,14 +9,7 @@
 from medarc_verifiers.utils.randomize_multiple_choice import randomize_multiple_choice
 from verifiers.utils.data_utils import BOXED_SYSTEM_PROMPT, THINK_BOXED_SYSTEM_PROMPT, extract_boxed_answer
 
-<<<<<<< HEAD
-disable_progress_bar()  # suppress datasets progress indicators
-
-_VOCAB_CHOICES = ["atc", "icd10cm", "icd10proc", "icd9cm", "icd9proc"]
-_LEVEL_CHOICES = ["easy", "hard", "medium"]
-_OPTION_LABELS = ("A", "B", "C", "D")
-_OPTION_SEPARATORS = (".", ")", ":", "-")
-=======
+
 disable_progress_bar()  # suppress datasets mapping progress bar
 
 
@@ -34,7 +27,6 @@
     EASY = "easy"
     MEDIUM = "medium"
     HARD = "hard"
->>>>>>> 9946b518
 
 
 def _extract_question_and_options(row: dict) -> tuple[str, dict[str, str]]:
